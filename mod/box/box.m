--- conflicted
+++ resolved
@@ -120,18 +120,6 @@
 	return box_process_rw(txn, port, op, request_data);
 }
 
-static void
-iproto_primary_port_handler(u32 op, struct tbuf *request_data)
-{
-	box_process(txn_begin(), port_iproto, op, request_data);
-}
-
-static void
-iproto_secondary_port_handler(u32 op, struct tbuf *request_data)
-{
-	box_process_ro(txn_begin(), port_iproto, op, request_data);
-}
-
 static int
 box_xlog_sprint(struct tbuf *buf, const struct tbuf *t)
 {
@@ -461,7 +449,7 @@
 
 - (void) process: (uint32_t) msg_code :(struct tbuf *) request
 {
-	rw_callback(msg_code, request);
+	box_process(txn_begin(), port_iproto, msg_code, request);
 }
 
 @end
@@ -477,7 +465,7 @@
 
 - (void) process: (uint32_t) msg_code :(struct tbuf *) request
 {
-	box_process_ro(msg_code, request);
+	box_process_ro(txn_begin(), port_iproto, msg_code, request);
 }
 
 @end
@@ -540,7 +528,6 @@
 	}
 
 	/* run primary server */
-<<<<<<< HEAD
 	if (cfg.primary_port != 0) {
 		primary_service = [BoxPrimaryService new];
 		[primary_service start];
@@ -551,19 +538,6 @@
 		secondary_service = [BoxSecondaryService new];
 		[secondary_service start];
 	}
-=======
-	if (cfg.primary_port != 0)
-		fiber_server("primary", cfg.primary_port,
-			     (fiber_server_callback) iproto_interact,
-			     iproto_primary_port_handler,
-			     box_leave_local_standby_mode);
-
-	/* run secondary server */
-	if (cfg.secondary_port != 0)
-		fiber_server("secondary", cfg.secondary_port,
-			     (fiber_server_callback) iproto_interact,
-			     iproto_secondary_port_handler, NULL);
->>>>>>> bceca39e
 
 	/* run memcached server */
 	if (cfg.memcached_port != 0) {
