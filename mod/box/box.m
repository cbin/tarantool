/*
 * Copyright (C) 2010 Mail.RU
 * Copyright (C) 2010 Yuriy Vostrikov
 *
 * Redistribution and use in source and binary forms, with or without
 * modification, are permitted provided that the following conditions
 * are met:
 * 1. Redistributions of source code must retain the above copyright
 *    notice, this list of conditions and the following disclaimer.
 * 2. Redistributions in binary form must reproduce the above copyright
 *    notice, this list of conditions and the following disclaimer in the
 *    documentation and/or other materials provided with the distribution.
 *
 * THIS SOFTWARE IS PROVIDED BY AUTHOR AND CONTRIBUTORS ``AS IS'' AND
 * ANY EXPRESS OR IMPLIED WARRANTIES, INCLUDING, BUT NOT LIMITED TO, THE
 * IMPLIED WARRANTIES OF MERCHANTABILITY AND FITNESS FOR A PARTICULAR PURPOSE
 * ARE DISCLAIMED.  IN NO EVENT SHALL AUTHOR OR CONTRIBUTORS BE LIABLE
 * FOR ANY DIRECT, INDIRECT, INCIDENTAL, SPECIAL, EXEMPLARY, OR CONSEQUENTIAL
 * DAMAGES (INCLUDING, BUT NOT LIMITED TO, PROCUREMENT OF SUBSTITUTE GOODS
 * OR SERVICES; LOSS OF USE, DATA, OR PROFITS; OR BUSINESS INTERRUPTION)
 * HOWEVER CAUSED AND ON ANY THEORY OF LIABILITY, WHETHER IN CONTRACT, STRICT
 * LIABILITY, OR TORT (INCLUDING NEGLIGENCE OR OTHERWISE) ARISING IN ANY WAY
 * OUT OF THE USE OF THIS SOFTWARE, EVEN IF ADVISED OF THE POSSIBILITY OF
 * SUCH DAMAGE.
 */
#include "box.h"
#include <arpa/inet.h>

#include <cfg/warning.h>
#include <errcode.h>
#include <fiber.h>
<<<<<<< HEAD
#include <net_io.h>
=======
#include <recovery.h>
>>>>>>> 8564b551
#include <log_io.h>
#include <pickle.h>
#include <say.h>
#include <stat.h>
#include <tarantool.h>

#include <cfg/tarantool_box_cfg.h>
#include <mod/box/tuple.h>
#include "memcached.h"
#include "box_lua.h"
#include "space.h"
#include "port.h"
#include "request.h"
#include "txn.h"

static void box_process_ro(struct txn *txn, Port *port,
			   u32 op, struct tbuf *request_data);
static void box_process_rw(struct txn *txn, Port *port,
			   u32 op, struct tbuf *request_data);
box_process_func box_process = box_process_ro;

const char *mod_name = "Box";

static char status[64] = "unknown";

static int stat_base;

struct box_snap_row {
	u32 space;
	u32 tuple_size;
	u32 data_size;
	u8 data[];
} __attribute__((packed));


@interface BoxPrimaryService : IProtoService
@end

@interface BoxSecondaryService : IProtoService
@end

static BoxPrimaryService *primary_service;
static BoxSecondaryService *secondary_service;
static SingleWorkerService *memcached_service;


static inline struct box_snap_row *
box_snap_row(const struct tbuf *t)
{
	return (struct box_snap_row *)t->data;
}

static void
box_process_rw(struct txn *txn, Port *port,
	       u32 op, struct tbuf *data)
{
	ev_tstamp start = ev_now(), stop;

	stat_collect(stat_base, op, 1);

	@try {
		Request *request = [[Request build: op] init: data];
		[request execute: txn :port];
		txn_commit(txn);
	}
	@catch (id e) {
		txn_rollback(txn);
		@throw;
	}
	@finally {
		stop = ev_now();
		if (stop - start > cfg.too_long_threshold)
			say_warn("too long %s: %.3f sec",
				 requests_strs[op], stop - start);
	}
}

static void
box_process_ro(struct txn *txn, Port *port,
	       u32 op, struct tbuf *request_data)
{
	if (!request_is_select(op)) {
		txn_rollback(txn);
		tnt_raise(LoggedError, :ER_NONMASTER);
	}
	return box_process_rw(txn, port, op, request_data);
}

<<<<<<< HEAD
static int
=======
static void
iproto_primary_port_handler(u32 op, struct tbuf *request_data)
{
	box_process(txn_begin(), port_iproto, op, request_data);
}

static void
iproto_secondary_port_handler(u32 op, struct tbuf *request_data)
{
	box_process_ro(txn_begin(), port_iproto, op, request_data);
}

static void
>>>>>>> 8564b551
box_xlog_sprint(struct tbuf *buf, const struct tbuf *t)
{
	struct header_v11 *row = header_v11(t);

	struct tbuf *b = palloc(fiber->gc_pool, sizeof(*b));
	b->data = t->data + sizeof(struct header_v11);
	b->size = row->len;
	u16 tag, op;
	u64 cookie;
	struct sockaddr_in *peer = (void *)&cookie;

	u32 n, key_len;
	void *key;
	u32 field_count, field_no;
	u32 flags;
	u32 op_cnt;

	tbuf_printf(buf, "lsn:%" PRIi64 " ", row->lsn);

	say_debug("b->len:%" PRIu32, b->size);

	tag = read_u16(b);
	cookie = read_u64(b);
	op = read_u16(b);
	n = read_u32(b);

	tbuf_printf(buf, "tm:%.3f t:%" PRIu16 " %s:%d %s n:%i",
		    row->tm, tag, inet_ntoa(peer->sin_addr), ntohs(peer->sin_port),
		    requests_strs[op], n);

	switch (op) {
	case REPLACE:
		flags = read_u32(b);
		field_count = read_u32(b);
		if (b->size != valid_tuple(b, field_count))
			abort();
		tuple_print(buf, field_count, b->data);
		break;

	case DELETE:
		flags = read_u32(b);
	case DELETE_1_3:
		key_len = read_u32(b);
		key = read_field(b);
		if (b->size != 0)
			abort();
		tuple_print(buf, key_len, key);
		break;

	case UPDATE:
		flags = read_u32(b);
		key_len = read_u32(b);
		key = read_field(b);
		op_cnt = read_u32(b);

		tbuf_printf(buf, "flags:%08X ", flags);
		tuple_print(buf, key_len, key);

		while (op_cnt-- > 0) {
			field_no = read_u32(b);
			u8 op = read_u8(b);
			void *arg = read_field(b);

			tbuf_printf(buf, " [field_no:%i op:", field_no);
			switch (op) {
			case 0:
				tbuf_printf(buf, "set ");
				break;
			case 1:
				tbuf_printf(buf, "add ");
				break;
			case 2:
				tbuf_printf(buf, "and ");
				break;
			case 3:
				tbuf_printf(buf, "xor ");
				break;
			case 4:
				tbuf_printf(buf, "or ");
				break;
			}
			tuple_print(buf, 1, arg);
			tbuf_printf(buf, "] ");
		}
		break;
	default:
		tbuf_printf(buf, "unknown wal op %" PRIi32, op);
	}
}

static int
snap_print(struct tbuf *t)
{
	@try {
		struct tbuf *out = tbuf_alloc(t->pool);
		struct header_v11 *raw_row = header_v11(t);
		struct tbuf *b = palloc(t->pool, sizeof(*b));
		b->data = t->data + sizeof(struct header_v11);
		b->size = raw_row->len;

		(void)read_u16(b); /* drop tag */
		(void)read_u64(b); /* drop cookie */

		struct box_snap_row *row =  box_snap_row(b);

		tuple_print(out, row->tuple_size, row->data);
		printf("n:%i %*s\n", row->space, (int) out->size,
		       (char *)out->data);
	} @catch (id e) {
		return -1;
	}
	return 0;
}

static int
xlog_print(struct tbuf *t)
{
	@try {
		struct tbuf *out = tbuf_alloc(t->pool);
		box_xlog_sprint(out, t);
		printf("%*s\n", (int)out->size, (char *)out->data);
	} @catch (id e) {
		return -1;
	}
	return 0;
}

static struct tbuf *
convert_snap_row_to_wal(struct tbuf *t)
{
	struct tbuf *r = tbuf_alloc(fiber->gc_pool);
	struct box_snap_row *row = box_snap_row(t);
	u16 op = REPLACE;
	u32 flags = 0;

	tbuf_append(r, &op, sizeof(op));
	tbuf_append(r, &row->space, sizeof(row->space));
	tbuf_append(r, &flags, sizeof(flags));
	tbuf_append(r, &row->tuple_size, sizeof(row->tuple_size));
	tbuf_append(r, row->data, row->data_size);

	return r;
}

static int
recover_row(struct tbuf *t)
{
	/* drop wal header */
	if (tbuf_peek(t, sizeof(struct header_v11)) == NULL)
		return -1;

	@try {
		u16 tag = read_u16(t);
		read_u64(t); /* drop cookie */
		if (tag == SNAP)
			t = convert_snap_row_to_wal(t);
		else if (tag != XLOG) {
			say_error("unknown row tag: %i", (int)tag);
			return -1;
		}

		u16 op = read_u16(t);

		struct txn *txn = txn_begin();
		txn->txn_flags |= BOX_NOT_STORE;

		box_process_rw(txn, port_null, op, t);
	}
	@catch (id e) {
		return -1;
	}

	return 0;
}

static void
title(const char *fmt, ...)
{
	va_list ap;
	char buf[128], *bufptr = buf, *bufend = buf + sizeof(buf);

	va_start(ap, fmt);
	bufptr += vsnprintf(bufptr, bufend - bufptr, fmt, ap);
	va_end(ap);

	int ports[] = { cfg.primary_port, cfg.secondary_port,
			cfg.memcached_port, cfg.admin_port,
			cfg.replication_port };
	int *pptr = ports;
	char *names[] = { "pri", "sec", "memc", "adm", "rpl", NULL };
	char **nptr = names;

	for (; *nptr; nptr++, pptr++)
		if (*pptr)
			bufptr += snprintf(bufptr, bufend - bufptr,
					   " %s: %i", *nptr, *pptr);

	set_proc_title(buf);
}


static void
box_enter_master_or_replica_mode(struct tarantool_cfg *conf)
{
	if (conf->replication_source != NULL) {
		box_process = box_process_ro;

		recovery_wait_lsn(recovery_state, recovery_state->lsn);
		recovery_follow_remote(recovery_state, conf->replication_source);

		snprintf(status, sizeof(status), "replica/%s%s",
			 conf->replication_source, custom_proc_title);
		title("replica/%s%s", conf->replication_source, custom_proc_title);
	} else {
		box_process = box_process_rw;

		memcached_start_expire();

		snprintf(status, sizeof(status), "primary%s", custom_proc_title);
		title("primary%s", custom_proc_title);

		say_info("I am primary");
	}
}

i32
mod_check_config(struct tarantool_cfg *conf)
{
	/* replication & hot standby modes can not work together */
	if (conf->replication_source != NULL && conf->local_hot_standby > 0) {
		out_warning(0, "replication and local hot standby modes "
			       "can't be enabled simultaneously");
		return -1;
	}

	/* check replication mode */
	if (conf->replication_source != NULL) {
		/* check replication port */
		char ip_addr[32];
		int port;

		if (sscanf(conf->replication_source, "%31[^:]:%i",
			   ip_addr, &port) != 2) {
			out_warning(0, "replication source IP address is not recognized");
			return -1;
		}
		if (port <= 0 || port >= USHRT_MAX) {
			out_warning(0, "invalid replication source port value: %i", port);
			return -1;
		}
	}

	/* check primary port */
	if (conf->primary_port != 0 &&
	    (conf->primary_port <= 0 || conf->primary_port >= USHRT_MAX)) {
		out_warning(0, "invalid primary port value: %i", conf->primary_port);
		return -1;
	}

	/* check secondary port */
	if (conf->secondary_port != 0 &&
	    (conf->secondary_port <= 0 || conf->secondary_port >= USHRT_MAX)) {
		out_warning(0, "invalid secondary port value: %i", conf->primary_port);
		return -1;
	}

	/* check if at least one space is defined */
	if (conf->space == NULL && conf->memcached_port == 0) {
		out_warning(0, "at least one space or memcached port must be defined");
		return -1;
	}

	/* check configured spaces */
	if (check_spaces(conf) != 0) {
		return -1;
	}

	/* check memcached configuration */
	if (memcached_check_config(conf) != 0) {
		return -1;
	}

	return 0;
}

i32
mod_reload_config(struct tarantool_cfg *old_conf, struct tarantool_cfg *new_conf)
{
	bool old_is_replica = old_conf->replication_source != NULL;
	bool new_is_replica = new_conf->replication_source != NULL;

	if (old_is_replica != new_is_replica ||
	    (old_is_replica &&
	     (strcmp(old_conf->replication_source, new_conf->replication_source) != 0))) {

		if (recovery_state->finalize != true) {
			out_warning(0, "Could not propagate %s before local recovery finished",
				    old_is_replica == true ? "slave to master" :
				    "master to slave");

			return -1;
		}

		if (!old_is_replica && new_is_replica)
			memcached_stop_expire();

		if (recovery_state->remote)
			recovery_stop_remote(recovery_state);

		box_enter_master_or_replica_mode(new_conf);
	}

	return 0;
}

@implementation BoxPrimaryService

- (id) init
{
	struct service_config config;
	tarantool_config_service(&config, cfg.primary_port);
	return [super init: "primary" :&config];
}

- (void) onBind
{
	recovery_finalize(recovery_state);
	box_enter_master_or_replica_mode(&cfg);
}

- (void) process: (uint32_t) msg_code :(struct tbuf *) request
{
	box_process(txn_begin(), port_iproto, msg_code, request);
}

@end

@implementation BoxSecondaryService

- (id) init
{
	struct service_config config;
	tarantool_config_service(&config, cfg.secondary_port);
	return [super init: "secondary" :&config];
}

- (void) process: (uint32_t) msg_code :(struct tbuf *) request
{
	box_process_ro(txn_begin(), port_iproto, msg_code, request);
}

@end

void
mod_free(void)
{
	space_free();
	memcached_free();
	port_free();
}

void
mod_init(void)
{
	title("loading");
	atexit(mod_free);

	port_init();
	box_lua_init();

	/* initialization spaces */
	space_init();
	/* configure memcached space */
	memcached_space_init();

	/* recovery initialization */
	recovery_init(cfg.snap_dir, cfg.wal_dir,
		      recover_row, cfg.rows_per_wal, cfg.wal_mode,
		      cfg.wal_fsync_delay,
		      init_storage ? RECOVER_READONLY : 0);

	recovery_update_io_rate_limit(cfg.snap_io_rate_limit);
	recovery_setup_panic(recovery_state, cfg.panic_on_snap_error, cfg.panic_on_wal_error);

	stat_base = stat_register(requests_strs, requests_MAX);

	/* memcached initialize */
	memcached_init();


	if (init_storage)
		return;

	recover(recovery_state, 0);
	stat_cleanup(stat_base, requests_MAX);

	title("building indexes");

	/* build secondary indexes */
	build_indexes();

	title("orphan");

	if (cfg.local_hot_standby) {
		say_info("starting local hot standby");
		recovery_follow_local(recovery_state, cfg.wal_dir_rescan_delay);
		snprintf(status, sizeof(status), "hot_standby");
		title("hot_standby");
	}

	/* run primary server */
	if (cfg.primary_port != 0) {
		primary_service = [BoxPrimaryService new];
		[primary_service start];
	}

	/* run secondary server */
	if (cfg.secondary_port != 0) {
		secondary_service = [BoxSecondaryService new];
		[secondary_service start];
	}

	/* run memcached server */
	if (cfg.memcached_port != 0) {
		memcached_service =
			[SingleWorkerService create: "memcached"
						   :cfg.memcached_port
						   :memcached_handler];
		[memcached_service start];
	}
}

int
mod_cat(const char *filename)
{
	return read_log(filename, xlog_print, snap_print);
}

static void
snapshot_write_tuple(struct log_io *l, struct nbatch *batch,
		     unsigned n, struct tuple *tuple)
{
	if (tuple->flags & GHOST)	// do not save fictive rows
		return;

	struct box_snap_row header;
	header.space = n;
	header.tuple_size = tuple->field_count;
	header.data_size = tuple->bsize;

	snapshot_write_row(l, batch, (void *) &header, sizeof(header),
			   tuple->data, tuple->bsize);
}

void
mod_snapshot(struct log_io *l, struct nbatch *batch)
{
	struct tuple *tuple;

	for (uint32_t n = 0; n < BOX_SPACE_MAX; ++n) {
		if (!spaces[n].enabled)
			continue;

		Index *pk = spaces[n].index[0];

		struct iterator *it = pk->position;
		[pk initIterator: it :ITER_FORWARD];
		while ((tuple = it->next(it))) {
			snapshot_write_tuple(l, batch, n, tuple);
		}
	}
}

void
mod_info(struct tbuf *out)
{
	tbuf_printf(out, "  status: %s" CRLF, status);
}

/**
 * vim: foldmethod=marker
 */<|MERGE_RESOLUTION|>--- conflicted
+++ resolved
@@ -29,16 +29,13 @@
 #include <cfg/warning.h>
 #include <errcode.h>
 #include <fiber.h>
-<<<<<<< HEAD
-#include <net_io.h>
-=======
 #include <recovery.h>
->>>>>>> 8564b551
 #include <log_io.h>
 #include <pickle.h>
 #include <say.h>
 #include <stat.h>
 #include <tarantool.h>
+#include <iproto.h>
 
 #include <cfg/tarantool_box_cfg.h>
 #include <mod/box/tuple.h>
@@ -122,23 +119,7 @@
 	return box_process_rw(txn, port, op, request_data);
 }
 
-<<<<<<< HEAD
-static int
-=======
 static void
-iproto_primary_port_handler(u32 op, struct tbuf *request_data)
-{
-	box_process(txn_begin(), port_iproto, op, request_data);
-}
-
-static void
-iproto_secondary_port_handler(u32 op, struct tbuf *request_data)
-{
-	box_process_ro(txn_begin(), port_iproto, op, request_data);
-}
-
-static void
->>>>>>> 8564b551
 box_xlog_sprint(struct tbuf *buf, const struct tbuf *t)
 {
 	struct header_v11 *row = header_v11(t);
