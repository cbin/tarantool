--- conflicted
+++ resolved
@@ -94,15 +94,6 @@
 
 ENUM(update_op_codes, UPDATE_OP_CODES);
 
-<<<<<<< HEAD
-typedef void (*iproto_callback)(u32 op, struct tbuf *request_data);
-extern iproto_callback rw_callback;
-
-void request_set_type(struct txn *req, u16 type, struct tbuf *data);
-void request_dispatch(struct txn *txn, struct tbuf *data);
-
-=======
->>>>>>> bceca39e
 static inline bool
 request_is_select(u32 type)
 {
