/*
 * Copyright (C) 2011 Yuriy Vostrikov
 * Copyright (C) 2011 Konstantin Osipov
 * Redistribution and use in source and binary forms, with or
 * without modification, are permitted provided that the following
 * conditions are met:
 *
 * 1. Redistributions of source code must retain the above
 *    copyright notice, this list of conditions and the
 *    following disclaimer.
 *
 * 2. Redistributions in binary form must reproduce the above
 *    copyright notice, this list of conditions and the following
 *    disclaimer in the documentation and/or other materials
 *    provided with the distribution.
 *
 * THIS SOFTWARE IS PROVIDED BY <COPYRIGHT HOLDER> ``AS IS'' AND
 * ANY EXPRESS OR IMPLIED WARRANTIES, INCLUDING, BUT NOT LIMITED
 * TO, THE IMPLIED WARRANTIES OF MERCHANTABILITY AND FITNESS FOR
 * A PARTICULAR PURPOSE ARE DISCLAIMED. IN NO EVENT SHALL
 * <COPYRIGHT HOLDER> OR CONTRIBUTORS BE LIABLE FOR ANY DIRECT,
 * INDIRECT, INCIDENTAL, SPECIAL, EXEMPLARY, OR CONSEQUENTIAL
 * DAMAGES (INCLUDING, BUT NOT LIMITED TO, PROCUREMENT OF
 * SUBSTITUTE GOODS OR SERVICES; LOSS OF USE, DATA, OR PROFITS; OR
 * BUSINESS INTERRUPTION) HOWEVER CAUSED AND ON ANY THEORY OF
 * LIABILITY, WHETHER IN CONTRACT, STRICT LIABILITY, OR TORT
 * (INCLUDING NEGLIGENCE OR OTHERWISE) ARISING IN ANY WAY OUT OF
 * THE USE OF THIS SOFTWARE, EVEN IF ADVISED OF THE POSSIBILITY OF
 * SUCH DAMAGE.
 */
#include <tarantool_lua.h>
#include <tarantool.h>

#include "lua.h"
#include "lauxlib.h"
#include "lualib.h"

#include "lj_obj.h"
#include "lj_ctype.h"
#include "lj_cdata.h"
#include "lj_cconv.h"
#include "lj_state.h"

#include "pickle.h"
#include "fiber.h"
#include <ctype.h>
#include TARANTOOL_CONFIG

/**
 * tarantool start-up file
 */
#define TARANTOOL_LUA_INIT_SCRIPT "init.lua"

struct lua_State *tarantool_L;

/**
 * Remember the output of the administrative console in the
 * registry, to use with 'print'.
 */
static void
tarantool_lua_set_out(struct lua_State *L, const struct tbuf *out)
{
	lua_pushthread(L);
	if (out)
		lua_pushlightuserdata(L, (void *) out);
	else
		lua_pushnil(L);
	lua_settable(L, LUA_REGISTRYINDEX);
}

/**
 * dup out from parent to child L. Used in fiber_create
 */
static void
tarantool_lua_dup_out(struct lua_State *L, struct lua_State *child_L)
{
	lua_pushthread(L);
	lua_gettable(L, LUA_REGISTRYINDEX);
	struct tbuf *out = (struct tbuf *) lua_topointer(L, -1);
	/* pop 'out' */
	lua_pop(L, 1);
	if (out)
		tarantool_lua_set_out(child_L, out);
}


/*
 * {{{ box Lua library: common functions
 */

const char *boxlib_name = "box";

/**
 * Pack our BER integer into luaL_Buffer
 */
static void
luaL_addvarint32(luaL_Buffer *b, u32 u32)
{
	char varint_buf[sizeof(u32)+1];
	struct tbuf tbuf = { .size = 0, .capacity = sizeof(varint_buf),
		.data = varint_buf };
	write_varint32(&tbuf, u32);
	luaL_addlstring(b, tbuf.data, tbuf.size);
}

uint64_t
tarantool_lua_tointeger64(struct lua_State *L, int idx)
{
	uint64_t result = 0;

	switch (lua_type(L, idx)) {
	case LUA_TNUMBER:
		result = lua_tointeger(L, idx);
		break;
	case LUA_TSTRING:
	{
		const char *arg = luaL_checkstring(L, idx);
		char *arge;
		errno = 0;
		result = strtoull(arg, &arge, 10);
		if (errno != 0 || arge == arg)
			luaL_error(L, "lua_tointeger64: bad argument");
		break;
	}
	case LUA_TCDATA:
	{
		if (lua_type(L, idx) != LUA_TCDATA)
			luaL_error(L, "lua_tointeger64: cdata expected");
		GCcdata *cd = cdataV(L->base + (idx - 1));
		if (cd->typeid != CTID_INT64 && cd->typeid != CTID_UINT64)
			luaL_error(L,
				   "lua_tointeger64: unsupported cdata type");
		result = *(uint64_t*)cdataptr(cd);
		break;
	}
	default:
		luaL_error(L, "lua_tointeger64: unsupported type");
	}

	return result;
}

/**
 * Convert box.pack() format specifier to Tarantool
 * binary protocol UPDATE opcode
 */
static char format_to_opcode(char format)
{
	switch (format) {
	case '=': return 0;
	case '+': return 1;
	case '&': return 2;
	case '^': return 3;
	case '|': return 4;
	case ':': return 5;
	case '#': return 6;
	case '!': return 7;
	default: return format;
	}
}

/**
 * To use Tarantool/Box binary protocol primitives from Lua, we
 * need a way to pack Lua variables into a binary representation.
 * We do it by exporting a helper function
 *
 * box.pack(format, args...)
 *
 * which takes the format, which is very similar to Perl 'pack'
 * format, and a list of arguments, and returns a binary string
 * which has the arguments packed according to the format.
 *
 * For example, a typical SELECT packet packs in Lua like this:
 *
 * pkt = box.pack("iiiiiip", -- pack format
 *                         0, -- space id
 *                         0, -- index id
 *                         0, -- offset
 *                         2^32, -- limit
 *                         1, -- number of SELECT arguments
 *                         1, -- tuple cardinality
 *                         key); -- the key to use for SELECT
 *
 * @sa doc/box-protocol.txt, binary protocol description
 * @todo: implement box.unpack(format, str), for testing purposes
 */
static int
lbox_pack(struct lua_State *L)
{
	luaL_Buffer b;
	const char *format = luaL_checkstring(L, 1);
	/* first arg comes second */
	int i = 2;
	int nargs = lua_gettop(L);
	u32 u32buf;
	u64 u64buf;
	size_t size;
	const char *str;

	luaL_buffinit(L, &b);

	while (*format) {
		if (i > nargs)
			luaL_error(L, "box.pack: argument count does not match "
				   "the format");
		switch (*format) {
		case 'B':
		case 'b':
			/* signed and unsigned 8-bit integers */
			u32buf = lua_tointeger(L, i);
			if (u32buf > 0xff)
				luaL_error(L, "box.pack: argument too big for "
					   "8-bit integer");
			luaL_addchar(&b, (char) u32buf);
			break;
		case 'I':
		case 'i':
			/* signed and unsigned 32-bit integers */
			u32buf = lua_tointeger(L, i);
			luaL_addlstring(&b, (char *) &u32buf, sizeof(u32));
			break;
		case 'L':
		case 'l':
			/* signed and unsigned 64-bit integers */
			u64buf = tarantool_lua_tointeger64(L, i);
			luaL_addlstring(&b, (char *) &u64buf, sizeof(u64));
			break;
		case 'w':
			/* Perl 'pack' BER-encoded integer */
			luaL_addvarint32(&b, lua_tointeger(L, i));
			break;
		case 'A':
		case 'a':
			/* A sequence of bytes */
			str = luaL_checklstring(L, i, &size);
			luaL_addlstring(&b, str, size);
			break;
		case 'P':
		case 'p':
			if (lua_type(L, i) == LUA_TNUMBER) {
				u32buf = (u32) lua_tointeger(L, i);
				str = (char *) &u32buf;
				size = sizeof(u32);
			} else if (lua_type(L, i) == LUA_TCDATA) {
				u64buf = tarantool_lua_tointeger64(L, i);
				str = (char *) &u64buf;
				size = sizeof(u64);
			} else {
				str = luaL_checklstring(L, i, &size);
			}
			luaL_addvarint32(&b, size);
			luaL_addlstring(&b, str, size);
			break;
		case '=':
			/* update tuple set foo = bar */
		case '+':
			/* set field += val */
		case '&':
			/* set field & =val */
		case '|':
			/* set field |= val */
		case '^':
			/* set field ^= val */
		case ':':
			/* splice */
		case '#':
			/* delete field */
		case '!':
			/* insert field */
			/* field no */
			u32buf = (u32) lua_tointeger(L, i);
			luaL_addlstring(&b, (char *) &u32buf, sizeof(u32));
			luaL_addchar(&b, format_to_opcode(*format));
			break;
		default:
			luaL_error(L, "box.pack: unsupported pack "
				   "format specifier '%c'", *format);
		}
		i++;
		format++;
	}
	luaL_pushresult(&b);
	return 1;
}

static GCcdata*
luaL_pushcdata(struct lua_State *L, CTypeID id, int bits)
{
	CTState *cts = ctype_cts(L);
	CType *ct = ctype_raw(cts, id);
	CTSize sz;
	lj_ctype_info(cts, id, &sz);
	GCcdata *cd = lj_cdata_new(cts, id, bits);
	TValue *o = L->top;
	setcdataV(L, o, cd);
	lj_cconv_ct_init(cts, ct, sz, cdataptr(cd), o, 0);
	incr_top(L);
	return cd;
}

static int
luaL_pushnumber64(struct lua_State *L, uint64_t val)
{
	GCcdata *cd = luaL_pushcdata(L, CTID_UINT64, 8);
	*(uint64_t*)cdataptr(cd) = val;
	return 1;
}

static int
lbox_unpack(struct lua_State *L)
{
	const char *format = luaL_checkstring(L, 1);
	/* first arg comes second */
	int i = 2;
	int nargs = lua_gettop(L);
	size_t size;
	const char *str;
	u32 u32buf;

	while (*format) {
		if (i > nargs)
			luaL_error(L, "box.unpack: argument count does not "
				   "match the format");
		switch (*format) {
		case 'i':
			str = lua_tolstring(L, i, &size);
			if (str == NULL || size != sizeof(u32))
				luaL_error(L, "box.unpack('%c'): got %d bytes "
					   "(expected: 4)", *format,
					   (int) size);
			u32buf = * (u32 *) str;
			lua_pushnumber(L, u32buf);
			break;
		case 'l':
		{
			str = lua_tolstring(L, i, &size);
			if (str == NULL || size != sizeof(u64))
				luaL_error(L, "box.unpack('%c'): got %d bytes "
					   "(expected: 8)", *format,
					   (int) size);
			GCcdata *cd = luaL_pushcdata(L, CTID_UINT64, 8);
			uint64_t *u64buf = (uint64_t*)cdataptr(cd);
			*u64buf = *(u64*)str;
			break;
		}
		default:
			luaL_error(L, "box.unpack: unsupported pack "
				   "format specifier '%c'", *format);
		}
		i++;
		format++;
	}
	return i-2;
}

/**
 * descriptor for box methods
 */
static const struct luaL_reg boxlib[] = {
	{"pack", lbox_pack},
	{"unpack", lbox_unpack},
	{NULL, NULL}
};

/*
 * }}}
 */

/* {{{ box.fiber Lua library: access to Tarantool/Box fibers
 *
 * Each fiber can be running, suspended or dead.
 * A fiber is created (box.fiber.create()) suspended.
 * It can be started with box.fiber.resume(), yield
 * the control back with box.fiber.yield() end
 * with return or just by reaching the end of the
 * function.
 *
 * A fiber can also be attached or detached.
 * An attached fiber is a child of the creator,
 * and is running only if the creator has called
 * box.fiber.resume(). A detached fiber is a child of
 * Tarntool/Box internal 'sched' fiber, and is gets
 * scheduled only if there is a libev event associated
 * with it.
 * To detach, a running fiber must invoke box.fiber.detach().
 * A detached fiber loses connection with its parent
 * forever.
 *
 * All fibers are part of the fiber registry, box.fiber.
 * This registry can be searched either by
 * fiber id (fid), which is numeric, or by fiber name,
 * which is a string. If there is more than one
 * fiber with the given name, the first fiber that
 * matches is returned.
 *
 * Once fiber chunk is done or calls "return",
 * the fiber is considered dead. Its carcass is put into
 * fiber pool, and can be reused when another fiber is
 * created.
 *
 * A runaway fiber can be stopped with fiber.cancel().
 * fiber.cancel(), however, is advisory -- it works
 * only if the runaway fiber is calling fiber.testcancel()
 * once in a while. Most box.* hooks, such as box.delete()
 * or box.update(), are calling fiber.testcancel().
 *
 * Thus a runaway fiber can really only become cuckoo
 * if it does a lot of computations and doesn't check
 * whether it's been cancelled (just don't do that).
 *
 * The other potential problem comes from detached
 * fibers which never get scheduled, because are subscribed
 * or get no events. Such morphing fibers can be killed
 * with box.fiber.cancel(), since box.fiber.cancel()
 * sends an asynchronous wakeup event to the fiber.
 */

static const char *fiberlib_name = "box.fiber";

/**
 * Push a userdata for the given fiber onto Lua stack.
 */
static void
lbox_pushfiber(struct lua_State *L, struct fiber *f)
{
	/*
	 * Use 'memoize'  pattern and keep a single userdata for
	 * the given fiber.
	 */
	luaL_getmetatable(L, fiberlib_name);
	int top = lua_gettop(L);
	lua_getfield(L, -1, "memoize");
	if (lua_isnil(L, -1)) {
		/* first access - instantiate memoize */
		/* pop the nil */
		lua_pop(L, 1);
		/* create memoize table */
		lua_newtable(L);
		/* and a metatable */
		lua_newtable(L);
		/* weak keys and values */
		lua_pushstring(L, "kv");
		/* pops 'kv' */
		lua_setfield(L, -2, "__mode");
		/* pops the metatable */
		lua_setmetatable(L, -2);
		/* assigns and pops memoize */
		lua_setfield(L, -2, "memoize");
		/* gets memoize back. */
		lua_getfield(L, -1, "memoize");
		assert(! lua_isnil(L, -1));
	}
	/* Find out whether the fiber is  already in the memoize table. */
	lua_pushlightuserdata(L, f);
	lua_gettable(L, -2);
	if (lua_isnil(L, -1)) {
		/* no userdata for fiber created so far */
		/* pop the nil */
		lua_pop(L, 1);
		/* push the key back */
		lua_pushlightuserdata(L, f);
		/* create a new userdata */
		void **ptr = lua_newuserdata(L, sizeof(void *));
		*ptr = f;
		luaL_getmetatable(L, fiberlib_name);
		lua_setmetatable(L, -2);
		/* memoize it */
		lua_settable(L, -3);
		lua_pushlightuserdata(L, f);
		/* get it back */
		lua_gettable(L, -2);
	}
	/*
	 * Here we have a userdata on top of the stack and
	 * possibly some garbage just under the top. Move the
	 * result to the beginning of the stack and clear the rest.
	 */
	/* moves the current top to the old top */
	lua_replace(L, top);
	/* clears everything after the old top */
	lua_settop(L, top);
}

static struct fiber *
lbox_checkfiber(struct lua_State *L, int index)
{
	return *(void **) luaL_checkudata(L, index, fiberlib_name);
}

static int
lbox_fiber_id(struct lua_State *L)
{
	struct fiber *f = lbox_checkfiber(L, 1);
	lua_pushinteger(L, f->fid);
	return 1;
}

static struct lua_State *
box_lua_fiber_get_coro(struct lua_State *L, struct fiber *f)
{
	lua_pushlightuserdata(L, f);
	lua_gettable(L, LUA_REGISTRYINDEX);
	struct lua_State *child_L = lua_tothread(L, -1);
	lua_pop(L, 1);
	return child_L;
}

static void
box_lua_fiber_clear_coro(struct lua_State *L, struct fiber *f)
{
	lua_pushlightuserdata(L, f);
	lua_pushnil(L);
	lua_settable(L, LUA_REGISTRYINDEX);
}

static int
lbox_fiber_gc(struct lua_State *L)
{
	struct fiber *f = lbox_checkfiber(L, 1);
	struct lua_State *child_L = box_lua_fiber_get_coro(L, f);
	/*
	 * A non-NULL coro is an indicator of a 1) alive,
	 * 2) suspended and 3) attached fiber. The coro is
	 * an outlet to pass arguments in and out the Lua
	 * routine being executed by the fiber (see fiber.resume()
	 * and fiber.yield()), and as soon as the Lua routine
	 * completes, the "plug" is shut down (see
	 * box_lua_fiber_run()). When its routine completes,
	 * the fiber recycles itself.
	 * Likewise, when a fiber becomes detached, this plug is
	 * removed, since we no longer need to pass arguments
	 * to and from it, and 'sched' garbage collects all detached
	 * fibers (see lbox_fiber_detach()).
	 * We also know that the fiber is suspended, not running,
	 * because any running and attached fiber is referenced,
	 * if only by the fiber which called lbox_lua_resume()
	 * on it. lbox_lua_resume() is the only entry point
	 * to resume an attached fiber.
	 */
	if (child_L) {
		assert(f != fiber && child_L != L);
		/* Garbage collect the associated coro.
		 * Do it first, since the cancelled fiber
		 * can get recycled quickly.
		 */
		box_lua_fiber_clear_coro(L, f);
		/*
		 * Cancel and recycle the fiber. This
		 * returns only after the fiber has died.
		 */
		fiber_cancel(f);
	}
	return 0;
}

static void
box_lua_fiber_run(void *arg __attribute__((unused)))
{
	fiber_setcancelstate(true);
	fiber_testcancel();
	struct lua_State *L = box_lua_fiber_get_coro(tarantool_L, fiber);
	/*
	 * Reference the coroutine to make sure it's not garbage
	 * collected when detached.
	 */
	lua_pushthread(L);
	int coro_ref = luaL_ref(L, LUA_REGISTRYINDEX);
	/*
	 * Lua coroutine.resume() returns true/false for
	 * completion status plus whatever the coroutine main
	 * function returns. Follow this style here.
	 */
	@try {
		lua_call(L, lua_gettop(L) - 1, LUA_MULTRET);
		/* push completion status */
		lua_pushboolean(L, true);
		/* move 'true' to stack start */
		lua_insert(L, 1);
	} @catch (ClientError *e) {
		/*
		 * Note: FiberCancelException passes through this
		 * catch and thus leaves garbage on coroutine
		 * stack. This is OK since it is only possible to
		 * cancel a fiber which is not scheduled, and
		 * cancel() is synchronous.
		 */
		/* pop any possible garbage */
		lua_settop(L, 0);
		/* completion status */
		lua_pushboolean(L, false);
		/* error message */
		lua_pushstring(L, e->errmsg);
	} @finally {
		/*
		 * If the coroutine has detached itself, collect
		 * its resources here.
		 */
		luaL_unref(L, LUA_REGISTRYINDEX, coro_ref);
	}
	/* L stack contains nothing but call results */
}

static int
lbox_fiber_create(struct lua_State *L)
{
	if (lua_gettop(L) != 1 || !lua_isfunction(L, 1))
		luaL_error(L, "fiber.create(function): bad arguments");
	if (fiber_checkstack())
		luaL_error(L, "fiber.create(function): recursion limit"
			   " reached");
<<<<<<< HEAD
	}
	struct fiber *f= fiber_create("lua", box_lua_fiber_run, NULL);
=======
>>>>>>> 8564b551

	struct fiber *f = fiber_create("lua", -1, box_lua_fiber_run, NULL);

	/* associate coro with fiber */
	lua_pushlightuserdata(L, f);
	struct lua_State *child_L = lua_newthread(L);
	lua_settable(L, LUA_REGISTRYINDEX);
	/* move the argument to the new coro */
	lua_xmove(L, child_L, 1);
	lbox_pushfiber(L, f);
	return 1;
}

static int
lbox_fiber_resume(struct lua_State *L)
{
	struct fiber *f = lbox_checkfiber(L, 1);
	struct lua_State *child_L = box_lua_fiber_get_coro(L, f);
	if (child_L == NULL)
		luaL_error(L, "fiber.resume(): can't resume a "
			   "detached fiber");
	int nargs = lua_gettop(L) - 1;
	if (nargs > 0)
		lua_xmove(L, child_L, nargs);
	/* dup 'out' for admin fibers */
	tarantool_lua_dup_out(L, child_L);
	fiber_call(f);
	tarantool_lua_set_out(child_L, NULL);
	/* Get the results */
	nargs = lua_gettop(child_L);
	lua_xmove(child_L, L, nargs);
	if (f->f == 0) {
		/* The fiber is dead. Garbage collect the associated coro. */
		box_lua_fiber_clear_coro(L, f);
	}
	return nargs;
}

/**
 * Yield the current fiber.
 *
 * Yield control to the calling fiber -- if the fiber
 * is attached, or to sched otherwise.
 * If the fiber is attached, whatever arguments are passed
 * to this call, are passed on to the calling fiber.
 * If the fiber is detached, simply returns everything back.
 */
static int
lbox_fiber_yield(struct lua_State *L)
{
	/*
	 * Yield to the caller. The caller will take care of
	 * whatever arguments are taken.
	 */
	fiber_yield();
	/* throws an error if we were cancelled. */
	fiber_testcancel();
	/*
	 * Got resumed. Return whatever the caller has passed
	 * to us with box.fiber.resume().
	 * As a side effect, the detached fiber which yields
	 * to sched always gets back whatever it yields.
	 */
	return lua_gettop(L);
}

/**
 * Get fiber status.
 * This follows the rules of Lua coroutine.status() function:
 * Returns the status of fibier, as a string:
 * - "running", if the fiber is running (that is, it called status);
 * - "suspended", if the fiber is suspended in a call to yield(),
 *    or if it has not started running yet;
 * - "normal" if the fiber is active but not running (that is,
 *   it has resumed another fiber);
 * - "dead" if the fiber has finished its body function, or if it
 *   has stopped with an error.
 */
static int
lbox_fiber_status(struct lua_State *L)
{
	struct fiber *f = lbox_checkfiber(L, 1);
	const char *status;
	if (f->fid == 0) {
		/* This fiber is dead. */
		status = "dead";
	} else if (f == fiber) {
		/* The fiber is the current running fiber. */
		status = "running";
	} else if (fiber_is_caller(f)) {
		/* The fiber is current fiber's caller. */
		status = "normal";
	} else {
		/* None of the above: must be suspended. */
		status = "suspended";
	}
	lua_pushstring(L, status);
	return 1;
}

/**
 * Detach the current fiber.
 */
static int
lbox_fiber_detach(struct lua_State *L)
{
	struct lua_State *self_L = box_lua_fiber_get_coro(L, fiber);
	if (self_L == NULL)
		luaL_error(L, "fiber.detach(): not attached");
	assert(self_L == L);
	/* Clear our association with the parent. */
	box_lua_fiber_clear_coro(L, fiber);
	tarantool_lua_set_out(L, NULL);
	/* Make sure we get awoken, at least once. */
	fiber_wakeup(fiber);
	/* Yield to the parent. */
	fiber_yield();
	/* check if we were cancelled. */
	fiber_testcancel();
	return 0;
}

/**
 * Yield to the sched fiber and sleep.
 * @param[in]  amount of time to sleep (double)
 *
 * Only the current fiber can be made to sleep.
 */
static int
lbox_fiber_sleep(struct lua_State *L)
{
	if (! lua_isnumber(L, 1) || lua_gettop(L) != 1)
		luaL_error(L, "fiber.sleep(delay): bad arguments");
	double delay = lua_tonumber(L, 1);
	fiber_sleep(delay);
	return 0;
}

static int
lbox_fiber_self(struct lua_State *L)
{
	lbox_pushfiber(L, fiber);
	return 1;
}

static int
lbox_fiber_find(struct lua_State *L)
{
	int fid = lua_tointeger(L, -1);
	struct fiber *f = fiber_find(fid);
	if (f)
		lbox_pushfiber(L, f);
	else
		lua_pushnil(L);
	return 1;
}

/**
 * Running and suspended fibers can be cancelled.
 * Zombie fibers can't.
 */
static int
lbox_fiber_cancel(struct lua_State *L)
{
	struct fiber *f = lbox_checkfiber(L, 1);
	if (! (f->flags & FIBER_CANCELLABLE))
		luaL_error(L, "fiber.cancel(): subject fiber does "
			   "not permit cancel");
	fiber_cancel(f);
	return 0;
}

/**
 * Check if this current fiber has been cancelled and
 * throw an exception if this is the case.
 */

static int
lbox_fiber_testcancel(struct lua_State *L)
{
	if (lua_gettop(L) != 0)
		luaL_error(L, "fiber.testcancel(): bad arguments");
	fiber_testcancel();
	return 0;
}

static const struct luaL_reg lbox_fiber_meta [] = {
	{"id", lbox_fiber_id},
	{"__gc", lbox_fiber_gc},
	{NULL, NULL}
};

static const struct luaL_reg fiberlib[] = {
	{"sleep", lbox_fiber_sleep},
	{"self", lbox_fiber_self},
	{"find", lbox_fiber_find},
	{"cancel", lbox_fiber_cancel},
	{"testcancel", lbox_fiber_testcancel},
	{"create", lbox_fiber_create},
	{"resume", lbox_fiber_resume},
	{"yield", lbox_fiber_yield},
	{"status", lbox_fiber_status},
	{"detach", lbox_fiber_detach},
	{NULL, NULL}
};

/*
 * }}}
 */

const char *
tarantool_lua_tostring(struct lua_State *L, int index)
{
	/* we need an absolute index */
	if (index < 0)
		index = lua_gettop(L) + index + 1;
	lua_getglobal(L, "tostring");
	lua_pushvalue(L, index);
	/* pops both "tostring" and its argument */
	lua_call(L, 1, 1);
	lua_replace(L, index);
	return lua_tostring(L, index);
}

/**
 * Convert Lua stack to YAML and append to the given tbuf.
 */
static void
tarantool_lua_printstack_yaml(struct lua_State *L, struct tbuf *out)
{
	int top = lua_gettop(L);
	for (int i = 1; i <= top; i++) {
		if (lua_type(L, i) == LUA_TCDATA) {
			const char *sz = tarantool_lua_tostring(L, i);
			int len = strlen(sz);
			tbuf_printf(out, " - %-.*s\r\n", len - 3, sz);
		} else
			tbuf_printf(out, " - %s\r\n",
				    tarantool_lua_tostring(L, i));
	}
}

/**
 * A helper to serialize arguments of 'print' Lua built-in
 * to tbuf.
 */
static void
tarantool_lua_printstack(struct lua_State *L, struct tbuf *out)
{
	int top = lua_gettop(L);
	for (int i = 1; i <= top; i++) {
		if (lua_type(L, i) == LUA_TCDATA) {
			const char *sz = tarantool_lua_tostring(L, i);
			int len = strlen(sz);
			tbuf_printf(out, "%-.*s\r\n", len - 3, sz);
		} else
			tbuf_printf(out, "%s", tarantool_lua_tostring(L, i));
	}
}

/**
 * Redefine lua 'print' built-in to print either to the log file
 * (when Lua is used inside a module) or back to the user (for the
 * administrative console).
 *
 * When printing to the log file, we use 'say_info'.  To print to
 * the administrative console, we simply append everything to the
 * 'out' buffer, which is flushed to network at the end of every
 * administrative command.
 *
 * Note: administrative console output must be YAML-compatible.
 * If this is done automatically, the result is ugly, so we
 * don't do it. Creators of Lua procedures have to do it
 * themselves. Best we can do here is to add a trailing
 * \r\n if it's forgotten.
 */
static int
lbox_print(struct lua_State *L)
{
	lua_pushthread(L);
	lua_gettable(L, LUA_REGISTRYINDEX);
	struct tbuf *out = (struct tbuf *) lua_topointer(L, -1);
	/* pop 'out' */
	lua_pop(L, 1);

	if (out) {
		/* Administrative console */
		tarantool_lua_printstack(L, out);
		/* Courtesy: append YAML's \r\n if it's not already there */
		if (out->size < 2 || tbuf_str(out)[out->size-1] != '\n')
			tbuf_printf(out, "\r\n");
	} else {
		/* Add a message to the server log */
		out = tbuf_alloc(fiber->gc_pool);
		tarantool_lua_printstack(L, out);
		say_info("%s", tbuf_str(out));
	}
	return 0;
}

/**
 * Redefine lua 'pcall' built-in to correctly handle exceptions,
 * produced by 'box' C functions.
 *
 * See Lua documentation on 'pcall' for additional information.
 */
static int
lbox_pcall(struct lua_State *L)
{
	/*
	 * Lua pcall() returns true/false for completion status
	 * plus whatever the called function returns.
	 */
	@try {
		lua_call(L, lua_gettop(L) - 1, LUA_MULTRET);
		/* push completion status */
		lua_pushboolean(L, true);
		/* move 'true' to stack start */
		lua_insert(L, 1);
	} @catch (ClientError *e) {
		/*
		 * Note: FiberCancelException passes through this
		 * catch and thus leaves garbage on coroutine
		 * stack.
		 */
		/* pop any possible garbage */
		lua_settop(L, 0);
		/* completion status */
		lua_pushboolean(L, false);
		/* error message */
		lua_pushstring(L, e->errmsg);
	}
	return lua_gettop(L);
}

/**
 * Convert lua number or string to lua cdata 64bit number.
 */
static int
lbox_tonumber64(struct lua_State *L)
{
	uint64_t result = tarantool_lua_tointeger64(L, -1);
	return luaL_pushnumber64(L, result);
}

/**
 * A helper to register a single type metatable.
 */
void
tarantool_lua_register_type(struct lua_State *L, const char *type_name,
			    const struct luaL_Reg *methods)
{
	luaL_newmetatable(L, type_name);
	/*
	 * Conventionally, make the metatable point to itself
	 * in __index. If 'methods' contain a field for __index,
	 * this is a no-op.
	 */
	lua_pushvalue(L, -1);
	lua_setfield(L, -2, "__index");
	lua_pushstring(L, type_name);
	lua_setfield(L, -2, "__metatable");
	luaL_register(L, NULL, methods);
	lua_pop(L, 1);
}

/**
 * Remember the LuaJIT FFI extension reference index
 * to protect it from being garbage collected.
 */
static int ffi_ref = 0;

struct lua_State *
tarantool_lua_init()
{
	lua_State *L = luaL_newstate();
	if (L == NULL)
		return L;
	luaL_openlibs(L);
	/* Loading 'ffi' extension and making it inaccessible */
	lua_getglobal(L, "require");
	lua_pushstring(L, "ffi");
	if (lua_pcall(L, 1, 0, 0) != 0)
		panic("%s", lua_tostring(L, -1));
	lua_getglobal(L, "ffi");
	ffi_ref = luaL_ref(L, LUA_REGISTRYINDEX);
	lua_pushnil(L);
	lua_setglobal(L, "ffi");
	luaL_register(L, boxlib_name, boxlib);
	lua_pop(L, 1);
	luaL_register(L, fiberlib_name, fiberlib);
	lua_pop(L, 1);
	tarantool_lua_register_type(L, fiberlib_name, lbox_fiber_meta);
	lua_register(L, "print", lbox_print);
	lua_register(L, "pcall", lbox_pcall);
	lua_register(L, "tonumber64", lbox_tonumber64);
	L = mod_lua_init(L);
	/* clear possible left-overs of init */
	lua_settop(L, 0);
	return L;
}

void
tarantool_lua_close(struct lua_State *L)
{
	luaL_unref(L, LUA_REGISTRYINDEX, ffi_ref);
	/* collects garbage, invoking userdata gc */
	lua_close(L);
}

/**
 * Attempt to append 'return ' before the chunk: if the chunk is
 * an expression, this pushes results of the expression onto the
 * stack. If the chunk is a statement, it won't compile. In that
 * case try to run the original string.
 */
static int
tarantool_lua_dostring(struct lua_State *L, const char *str)
{
	struct tbuf *buf = tbuf_alloc(fiber->gc_pool);
	tbuf_printf(buf, "%s%s", "return ", str);
	int r = luaL_loadstring(L, tbuf_str(buf));
	if (r) {
		/* pop the error message */
		lua_pop(L, 1);
		r = luaL_loadstring(L, str);
		if (r)
			return r;
	}
	@try {
		lua_call(L, 0, LUA_MULTRET);
	} @catch (ClientError *e) {
		lua_pushstring(L, e->errmsg);
		return 1;
	}
	return 0;
}

static int
tarantool_lua_dofile(struct lua_State *L, const char *filename)
{
	lua_getglobal(L, "dofile");
	lua_pushstring(L, filename);
	return lua_pcall(L, 1, 1, 0);
}

void
tarantool_lua(struct lua_State *L,
	      struct tbuf *out, const char *str)
{
	tarantool_lua_set_out(L, out);
	int r = tarantool_lua_dostring(L, str);
	tarantool_lua_set_out(L, NULL);
	if (r) {
		/* Make sure the output is YAMLish */
		tbuf_printf(out, "error: '%s'\r\n",
			    luaL_gsub(L, lua_tostring(L, -1),
				      "'", "''"));
	} else {
		tarantool_lua_printstack_yaml(L, out);
	}
	/* clear the stack from return values. */
	lua_settop(L, 0);
}

/**
 * Check if the given literal is a number/boolean or string
 * literal. A string literal needs quotes.
 */
static bool
is_string(const char *str)
{
	if (strcmp(str, "true") == 0 || strcmp(str, "false") == 0)
	    return false;
	if (! isdigit(*str))
	    return true;
	char *endptr;
	double r = strtod(str, &endptr);
	/* -Wunused-result warning suppression */
	(void) r;
	return *endptr != '\0';
}

/**
 * Make a new configuration available in Lua.
 * We could perhaps make Lua bindings to access the C
 * structure in question, but for now it's easier and just
 * as functional to convert the given configuration to a Lua
 * table and export the table into Lua.
 */
void
tarantool_lua_load_cfg(struct lua_State *L, struct tarantool_cfg *cfg)
{
	luaL_Buffer b;
	char *key, *value;

	luaL_buffinit(L, &b);
	tarantool_cfg_iterator_t *i = tarantool_cfg_iterator_init();
	luaL_addstring(&b,
		       "box.cfg = {}\n"
		       "setmetatable(box.cfg, {})\n"
		       "box.space = {}\n"
		       "setmetatable(box.space, getmetatable(box.cfg))\n"
		       "getmetatable(box.space).__index = "
		       "function(table, index)\n"
		       "  table[index] = {}\n"
		       "  setmetatable(table[index], getmetatable(table))\n"
		       "  return rawget(table, index)\n"
		       "end\n");
	while ((key = tarantool_cfg_iterator_next(i, cfg, &value)) != NULL) {
		if (value == NULL)
			continue;
		char *quote = is_string(value) ? "'" : "";
		if (strchr(key, '.') == NULL) {
			lua_pushfstring(L, "box.cfg.%s = %s%s%s\n",
					key, quote, value, quote);
			luaL_addvalue(&b);
		} else if (strncmp(key, "space", strlen("space")) == 0) {
			lua_pushfstring(L, "box.%s = %s%s%s\n",
					key, quote, value, quote);
			luaL_addvalue(&b);
		}
		free(value);
	}
	luaL_addstring(&b,
		       "getmetatable(box.cfg).__newindex = "
		       "function(table, index)\n"
		       "  error('Attempt to modify a read-only table')\n"
		       "end\n"
		       "getmetatable(box.cfg).__index = nil\n"
		       "if type(box.on_reload_configuration) == 'function' "
		       "then\n"
		       "  box.on_reload_configuration()\n"
		       "end\n");
	luaL_pushresult(&b);
	if (luaL_loadstring(L, lua_tostring(L, -1)) != 0 ||
	    lua_pcall(L, 0, 0, 0) != 0) {
		panic("%s", lua_tostring(L, -1));
	}
	lua_pop(L, 1);
}

/**
 * Load start-up file routine.
 */
static void
load_init_script(void *L_ptr)
{
	struct lua_State *L = (struct lua_State *) L_ptr;

	char path[PATH_MAX + 1];
	snprintf(path, PATH_MAX, "%s/%s",
		 cfg.script_dir, TARANTOOL_LUA_INIT_SCRIPT);


	if (access(path, F_OK) == 0) {
		say_info("loading %s", path);
		/* Execute the init file. */
		if (tarantool_lua_dofile(L, path))
			panic("%s", lua_tostring(L, -1));
	}
	/*
	 * The file doesn't exist. It's OK, tarantool may
	 * have no init file.
	 */
}

/**
 * Unset functions in the Lua state which can be used to
 * execute external programs or otherwise introduce a breach
 * in security.
 *
 * @param L is a Lua State.
 */
static void
tarantool_lua_sandbox(struct lua_State *L)
{
	/*
	 * Unset some functions for security reasons:
	 * 1. Some os.* functions (like os.execute, os.exit, etc..)
	 * 2. require(), since it can be used to provide access to ffi
	 * or anything else we unset in 1.
	 */
	int result = tarantool_lua_dostring(L,
					    "os.execute = nil\n"
					    "os.exit = nil\n"
					    "os.rename = nil\n"
					    "os.tmpname = nil\n"
					    "os.remove = nil\n"
					    "require = nil\n");
	if (result)
		panic("%s", lua_tostring(L, -1));
}

void
tarantool_lua_load_init_script(struct lua_State *L)
{
	/*
	 * init script can call box.fiber.yield (including implicitly via
	 * box.insert, box.update, etc...) but box.fiber.yield() today,
	 * when called from 'sched' fiber crashes the server.
	 * To work this problem around we must run init script in
	 * a separate fiber.
	 */
	struct fiber *loader = fiber_create(TARANTOOL_LUA_INIT_SCRIPT,
					    load_init_script, L);
	fiber_call(loader);
	/* Outside the startup file require() or ffi are not
	 * allowed.
	*/
	tarantool_lua_sandbox(tarantool_L);

}

/*
 * vim: foldmethod=marker
 */<|MERGE_RESOLUTION|>--- conflicted
+++ resolved
@@ -608,13 +608,8 @@
 	if (fiber_checkstack())
 		luaL_error(L, "fiber.create(function): recursion limit"
 			   " reached");
-<<<<<<< HEAD
-	}
-	struct fiber *f= fiber_create("lua", box_lua_fiber_run, NULL);
-=======
->>>>>>> 8564b551
-
-	struct fiber *f = fiber_create("lua", -1, box_lua_fiber_run, NULL);
+
+	struct fiber *f = fiber_create("lua", box_lua_fiber_run, NULL);
 
 	/* associate coro with fiber */
 	lua_pushlightuserdata(L, f);
