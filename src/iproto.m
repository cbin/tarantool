--- conflicted
+++ resolved
@@ -39,7 +39,6 @@
 
 /* {{{ Connection Table. ******************************************/
 
-<<<<<<< HEAD
 #define CTAB_INIT_SIZE 1024
 
 static IProtoConnection **ctab;
@@ -50,13 +49,6 @@
  */
 static void
 ctab_init(void)
-=======
-static void
-iproto_validate_header(struct iproto_header *header);
-
-inline static int
-iproto_flush(struct tbuf **in, ssize_t to_read)
->>>>>>> 8564b551
 {
 	ctab = malloc(CTAB_INIT_SIZE * sizeof(IProtoConnection *));
 	if (ctab == NULL) {
@@ -375,14 +367,24 @@
 inbuf_has_msg(struct inbuf *inbuf)
 {
 	/* Check if the message header is complete. */
-	size_t req_len = sizeof(struct iproto_header);
-	if (req_len > inbuf->count)
+	if (inbuf->count < sizeof(struct iproto_header))
 		return false;
 
-	/* Check if the entire message is complete. */
-	u8 *msg = inbuf->data + inbuf->start;
-	req_len += ((struct iproto_header *) msg)->len;
-	if (req_len > inbuf->count)
+	/* Get a header pointer. */
+	struct iproto_header *hdr =
+		(struct iproto_header *) (inbuf->data + inbuf->start);
+
+	/* Validate it. */
+	if (hdr->len > IPROTO_BODY_LEN_MAX) {
+		/* The message is too big, just close the connection
+		   for now to avoid a possible DoS attack. */
+		say_error("received package is too big: %llu",
+			  (unsigned long long)hdr->len);
+		@throw [SocketEOF new];
+	}
+
+	/* Check if the whole message is complete. */
+	if (inbuf->count < (sizeof(struct iproto_header) + hdr->len))
 		return false;
 
 	return true;
@@ -556,7 +558,6 @@
 	}
 }
 
-<<<<<<< HEAD
 static void
 batch_postio_dispatch(ev_watcher *watcher __attribute__((unused)),
 		      int revents __attribute__((unused)))
@@ -573,14 +574,6 @@
 	}
 	fprintf(stderr, "workers taken: %d, still busy: %d\n", workers, pool_busy);
 }
-=======
-		/* validating iproto package header */
-		iproto_validate_header(iproto(in));
-
-		ssize_t request_len = sizeof(struct iproto_header)
-			+ iproto(in)->len;
-		to_read = request_len - in->size;
->>>>>>> 8564b551
 
 static void
 batch_init(void)
@@ -698,7 +691,6 @@
 	[self subclassResponsibility: _cmd];
 }
 
-<<<<<<< HEAD
 @end
 
 /* }}} */
@@ -774,33 +766,4 @@
 	batch_init();
 }
 
-/* }}} */
-=======
-	@try {
-		callback(reply->msg_code, request);
-		reply->ret_code = 0;
-	}
-	@catch (ClientError *e) {
-		fiber->iov->size -= (fiber->iov_cnt - saved_iov_cnt) * sizeof(struct iovec);
-		fiber->iov_cnt = saved_iov_cnt;
-		reply->ret_code = tnt_errcode_val(e->errcode);
-		iov_dup(e->errmsg, strlen(e->errmsg)+1);
-	}
-	for (; saved_iov_cnt < fiber->iov_cnt; saved_iov_cnt++)
-		reply->len += iovec(fiber->iov)[saved_iov_cnt].iov_len;
-}
-
-static void
-iproto_validate_header(struct iproto_header *header)
-{
-	if (header->len > IPROTO_BODY_LEN_MAX) {
-		/*
-		 * The package is too big, just close connection for now to
-		 * avoid DoS.
-		 */
-		say_error("received package is too big: %llu",
-			  (unsigned long long)header->len);
-		tnt_raise(FiberCancelException);
-	}
-}
->>>>>>> 8564b551
+/* }}} */