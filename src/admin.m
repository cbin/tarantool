--- conflicted
+++ resolved
@@ -70,11 +70,7 @@
 static const char *unknown_command = "unknown command. try typing help." CRLF;
 
 
-<<<<<<< HEAD
-#line 73 "src/admin.m"
-=======
-#line 72 "src/admin.m"
->>>>>>> fb348286
+#line 74 "src/admin.m"
 static const int admin_start = 1;
 static const int admin_first_final = 135;
 static const int admin_error = 0;
@@ -82,11 +78,7 @@
 static const int admin_en_main = 1;
 
 
-<<<<<<< HEAD
-#line 72 "src/admin.rl"
-=======
-#line 71 "src/admin.rl"
->>>>>>> fb348286
+#line 73 "src/admin.rl"
 
 
 
@@ -147,12 +139,12 @@
 	p = fiber->rbuf->data;
 
 	
-#line 142 "src/admin.m"
+#line 143 "src/admin.m"
 	{
 	cs = admin_start;
 	}
 
-#line 147 "src/admin.m"
+#line 148 "src/admin.m"
 	{
 	if ( p == pe )
 		goto _test_eof;
@@ -215,19 +207,15 @@
 	}
 	goto st0;
 tr13:
-#line 241 "src/admin.rl"
+#line 242 "src/admin.rl"
 	{slab_validate(); ok(out);}
 	goto st135;
 tr20:
-#line 229 "src/admin.rl"
-<<<<<<< HEAD
+#line 230 "src/admin.rl"
 	{return;}
-=======
-	{return 0;}
->>>>>>> fb348286
 	goto st135;
 tr25:
-#line 156 "src/admin.rl"
+#line 157 "src/admin.rl"
 	{
 			start(out);
 			tbuf_append(out, help, strlen(help));
@@ -235,9 +223,9 @@
 		}
 	goto st135;
 tr36:
-#line 215 "src/admin.rl"
+#line 216 "src/admin.rl"
 	{strend = p;}
-#line 162 "src/admin.rl"
+#line 163 "src/admin.rl"
 	{
 			strstart[strend-strstart]='\0';
 			start(out);
@@ -246,7 +234,7 @@
 		}
 	goto st135;
 tr43:
-#line 169 "src/admin.rl"
+#line 170 "src/admin.rl"
 	{
 			if (reload_cfg(err))
 				fail(out, err);
@@ -255,11 +243,11 @@
 		}
 	goto st135;
 tr67:
-#line 239 "src/admin.rl"
+#line 240 "src/admin.rl"
 	{coredump(60); ok(out);}
 	goto st135;
 tr76:
-#line 176 "src/admin.rl"
+#line 177 "src/admin.rl"
 	{
 			int ret = snapshot(NULL, 0);
 
@@ -274,9 +262,9 @@
 		}
 	goto st135;
 tr98:
-#line 225 "src/admin.rl"
+#line 226 "src/admin.rl"
 	{ state = false; }
-#line 189 "src/admin.rl"
+#line 190 "src/admin.rl"
 	{
 			strstart[strend-strstart] = '\0';
 			if (errinj_set_byname(strstart, state)) {
@@ -288,9 +276,9 @@
 		}
 	goto st135;
 tr101:
-#line 224 "src/admin.rl"
+#line 225 "src/admin.rl"
 	{ state = true; }
-#line 189 "src/admin.rl"
+#line 190 "src/admin.rl"
 	{
 			strstart[strend-strstart] = '\0';
 			if (errinj_set_byname(strstart, state)) {
@@ -302,7 +290,7 @@
 		}
 	goto st135;
 tr117:
-#line 132 "src/admin.rl"
+#line 133 "src/admin.rl"
 	{
 			tarantool_cfg_iterator_t *i;
 			char *key, *value;
@@ -322,15 +310,15 @@
 		}
 	goto st135;
 tr131:
-#line 232 "src/admin.rl"
+#line 233 "src/admin.rl"
 	{start(out); fiber_info(out); end(out);}
 	goto st135;
 tr137:
-#line 231 "src/admin.rl"
+#line 232 "src/admin.rl"
 	{start(out); tarantool_info(out); end(out);}
 	goto st135;
 tr146:
-#line 150 "src/admin.rl"
+#line 151 "src/admin.rl"
 	{
 			start(out);
 			errinj_info(out);
@@ -338,37 +326,33 @@
 		}
 	goto st135;
 tr152:
-#line 235 "src/admin.rl"
+#line 236 "src/admin.rl"
 	{start(out); palloc_stat(out); end(out);}
 	goto st135;
 tr160:
-#line 234 "src/admin.rl"
+#line 235 "src/admin.rl"
 	{start(out); slab_stat(out); end(out);}
 	goto st135;
 tr164:
-#line 236 "src/admin.rl"
+#line 237 "src/admin.rl"
 	{start(out); stat_print(out);end(out);}
 	goto st135;
 st135:
 	if ( ++p == pe )
 		goto _test_eof135;
 case 135:
-#line 344 "src/admin.m"
+#line 345 "src/admin.m"
 	goto st0;
 tr14:
-#line 241 "src/admin.rl"
+#line 242 "src/admin.rl"
 	{slab_validate(); ok(out);}
 	goto st7;
 tr21:
-#line 229 "src/admin.rl"
-<<<<<<< HEAD
+#line 230 "src/admin.rl"
 	{return;}
-=======
-	{return 0;}
->>>>>>> fb348286
 	goto st7;
 tr26:
-#line 156 "src/admin.rl"
+#line 157 "src/admin.rl"
 	{
 			start(out);
 			tbuf_append(out, help, strlen(help));
@@ -376,9 +360,9 @@
 		}
 	goto st7;
 tr37:
-#line 215 "src/admin.rl"
+#line 216 "src/admin.rl"
 	{strend = p;}
-#line 162 "src/admin.rl"
+#line 163 "src/admin.rl"
 	{
 			strstart[strend-strstart]='\0';
 			start(out);
@@ -387,7 +371,7 @@
 		}
 	goto st7;
 tr44:
-#line 169 "src/admin.rl"
+#line 170 "src/admin.rl"
 	{
 			if (reload_cfg(err))
 				fail(out, err);
@@ -396,11 +380,11 @@
 		}
 	goto st7;
 tr68:
-#line 239 "src/admin.rl"
+#line 240 "src/admin.rl"
 	{coredump(60); ok(out);}
 	goto st7;
 tr77:
-#line 176 "src/admin.rl"
+#line 177 "src/admin.rl"
 	{
 			int ret = snapshot(NULL, 0);
 
@@ -415,9 +399,9 @@
 		}
 	goto st7;
 tr99:
-#line 225 "src/admin.rl"
+#line 226 "src/admin.rl"
 	{ state = false; }
-#line 189 "src/admin.rl"
+#line 190 "src/admin.rl"
 	{
 			strstart[strend-strstart] = '\0';
 			if (errinj_set_byname(strstart, state)) {
@@ -429,9 +413,9 @@
 		}
 	goto st7;
 tr102:
-#line 224 "src/admin.rl"
+#line 225 "src/admin.rl"
 	{ state = true; }
-#line 189 "src/admin.rl"
+#line 190 "src/admin.rl"
 	{
 			strstart[strend-strstart] = '\0';
 			if (errinj_set_byname(strstart, state)) {
@@ -443,7 +427,7 @@
 		}
 	goto st7;
 tr118:
-#line 132 "src/admin.rl"
+#line 133 "src/admin.rl"
 	{
 			tarantool_cfg_iterator_t *i;
 			char *key, *value;
@@ -463,15 +447,15 @@
 		}
 	goto st7;
 tr132:
-#line 232 "src/admin.rl"
+#line 233 "src/admin.rl"
 	{start(out); fiber_info(out); end(out);}
 	goto st7;
 tr138:
-#line 231 "src/admin.rl"
+#line 232 "src/admin.rl"
 	{start(out); tarantool_info(out); end(out);}
 	goto st7;
 tr147:
-#line 150 "src/admin.rl"
+#line 151 "src/admin.rl"
 	{
 			start(out);
 			errinj_info(out);
@@ -479,22 +463,22 @@
 		}
 	goto st7;
 tr153:
-#line 235 "src/admin.rl"
+#line 236 "src/admin.rl"
 	{start(out); palloc_stat(out); end(out);}
 	goto st7;
 tr161:
-#line 234 "src/admin.rl"
+#line 235 "src/admin.rl"
 	{start(out); slab_stat(out); end(out);}
 	goto st7;
 tr165:
-#line 236 "src/admin.rl"
+#line 237 "src/admin.rl"
 	{start(out); stat_print(out);end(out);}
 	goto st7;
 st7:
 	if ( ++p == pe )
 		goto _test_eof7;
 case 7:
-#line 481 "src/admin.m"
+#line 482 "src/admin.m"
 	if ( (*p) == 10 )
 		goto st135;
 	goto st0;
@@ -647,28 +631,28 @@
 	}
 	goto tr33;
 tr33:
-#line 215 "src/admin.rl"
+#line 216 "src/admin.rl"
 	{strstart = p;}
 	goto st24;
 st24:
 	if ( ++p == pe )
 		goto _test_eof24;
 case 24:
-#line 641 "src/admin.m"
+#line 642 "src/admin.m"
 	switch( (*p) ) {
 		case 10: goto tr36;
 		case 13: goto tr37;
 	}
 	goto st24;
 tr34:
-#line 215 "src/admin.rl"
+#line 216 "src/admin.rl"
 	{strstart = p;}
 	goto st25;
 st25:
 	if ( ++p == pe )
 		goto _test_eof25;
 case 25:
-#line 655 "src/admin.m"
+#line 656 "src/admin.m"
 	switch( (*p) ) {
 		case 10: goto tr36;
 		case 13: goto tr37;
@@ -1118,28 +1102,28 @@
 		goto tr91;
 	goto st0;
 tr91:
-#line 223 "src/admin.rl"
+#line 224 "src/admin.rl"
 	{ strstart = p; }
 	goto st74;
 st74:
 	if ( ++p == pe )
 		goto _test_eof74;
 case 74:
-#line 1112 "src/admin.m"
+#line 1113 "src/admin.m"
 	if ( (*p) == 32 )
 		goto tr92;
 	if ( 33 <= (*p) && (*p) <= 126 )
 		goto st74;
 	goto st0;
 tr92:
-#line 223 "src/admin.rl"
+#line 224 "src/admin.rl"
 	{ strend = p; }
 	goto st75;
 st75:
 	if ( ++p == pe )
 		goto _test_eof75;
 case 75:
-#line 1126 "src/admin.m"
+#line 1127 "src/admin.m"
 	switch( (*p) ) {
 		case 32: goto st75;
 		case 111: goto st76;
@@ -1831,7 +1815,7 @@
 	_out: {}
 	}
 
-#line 247 "src/admin.rl"
+#line 248 "src/admin.rl"
 
 
 	tbuf_ltrim(fiber->rbuf, (void *)pe - (void *)fiber->rbuf->data);
