#
# libev library
#
add_library(ev tarantool_ev.c)

check_c_compiler_flag ("-Wno-unused-result" gcc_has_wno_unused_result)

if (gcc_has_wno_unused_result)
    set_source_files_properties(tarantool_ev.c
        PROPERTIES COMPILE_FLAGS "-Wno-unused-result")
endif()

if (TARGET_OS_LINUX)
#
# Enable Linux-specific event notification API (man inotify)
  set_target_properties(ev PROPERTIES COMPILE_FLAGS "-DEV_USE_INOTIFY")
elseif (TARGET_OS_FREEBSD)
#
# On FreeBSD build libev loop on top of
  set_target_properties(ev PROPERTIES COMPILE_FLAGS "-DEV_USE_KQUEUE")
endif()
#
# libev uses ceil and floor from the standard math library
#
target_link_libraries(ev m)

#
# Build admin.m from admin.rl, but only if admin.rl was changed.
# The same applies to memcached.m/memcached.rl.
# We track admin.m and memcached.m in revision control, and thus do not
# require engineers who do not modify .rl files to have Ragel
# installed.
#
add_custom_command(OUTPUT ${CMAKE_SOURCE_DIR}/src/admin.m
    WORKING_DIRECTORY ${CMAKE_SOURCE_DIR}
    COMMAND ${RAGEL} -G2 src/admin.rl -o src/admin.m
    DEPENDS ${CMAKE_SOURCE_DIR}/src/admin.rl)

add_custom_target(generate_admin_m DEPENDS ${CMAKE_SOURCE_DIR}/src/admin.m)
# do not randomly try to re-generate admin.m after a fresh checkout
execute_process(COMMAND ${CMAKE_COMMAND} -E touch_nocreate
    ${CMAKE_SOURCE_DIR}/src/admin.m)

#
# Do not clean admin.m, memcached.m or other
# generated files in 'make clean' -- they are under
# revision control.
#
set_property(DIRECTORY PROPERTY CLEAN_NO_CUSTOM 1)

#
# Used by modules.
#
set (recompiled_sources
     ${CMAKE_SOURCE_DIR}/src/tarantool.m
     ${CMAKE_SOURCE_DIR}/src/tarantool_lua.m
     ${CMAKE_SOURCE_DIR}/src/say.m
     ${CMAKE_SOURCE_DIR}/src/assoc.m
     ${CMAKE_SOURCE_DIR}/src/admin.m
     ${CMAKE_SOURCE_DIR}/src/replication.m
     ${CMAKE_SOURCE_DIR}/src/fiber.m PARENT_SCOPE)

<<<<<<< HEAD
set (common_sources tbuf.m palloc.m util.m sock.m net_io.m
    salloc.m pickle.m coro.m stat.m log_io.m cpu_feature.m crc32.c
    log_io_remote.m iproto.m exception.m errcode.c errinj.m latch.m)
=======
set (common_sources tbuf.m palloc.m util.m
     salloc.m pickle.m coro.m stat.m log_io.m recovery.m cpu_feature.m
     replica.m iproto.m exception.m errcode.c errinj.m latch.m
     nio.c crc32.c)
>>>>>>> 8564b551

if (ENABLE_TRACE)
  set (common_sources ${common_sources} trace.m)
endif()

add_library(core STATIC ${common_sources})
add_dependencies(core generate_headers luajit)
set_target_properties(core PROPERTIES COMPILE_FLAGS "${core_cflags}")

set (common_libraries cfg core ev coro gopt misc objc)

set (THREAD_LIB pthread)
if (ENABLE_STATIC)
    set (THREAD_LIB -Wl,--whole-archive pthread -Wl,--no-whole-archive)
endif()

set (common_libraries ${common_libraries} ${LUAJIT_LIB} ${THREAD_LIB})

if (TARGET_OS_LINUX)
  set (common_libraries ${common_libraries} dl)
endif()

if (TARGET_OS_DEBIAN_FREEBSD)
  set (common_libraries ${common_libraries} dl)
endif()

if (ENABLE_GCOV)
  set (CMAKE_C_FLAGS "${CMAKE_C_FLAGS} ${GCOV_C_FLAGS}")
  set (LDFLAGS "${LDFLAGS} ${GCOV_LDFLAGS}")
  set (common_libraries ${common_libraries} gcov)
endif()

if (ENABLE_BACKTRACE AND HAVE_BFD)
  set (common_libraries ${common_libraries} bfd iberty)
  if (ENABLE_STATIC OR TARGET_OS_FREEBSD)
     include (FindZLIB)
     set (common_libraries ${common_libraries} ${ZLIB_LIBRARIES})
  endif()
endif()

set (common_libraries ${common_libraries} PARENT_SCOPE) <|MERGE_RESOLUTION|>--- conflicted
+++ resolved
@@ -60,16 +60,10 @@
      ${CMAKE_SOURCE_DIR}/src/replication.m
      ${CMAKE_SOURCE_DIR}/src/fiber.m PARENT_SCOPE)
 
-<<<<<<< HEAD
 set (common_sources tbuf.m palloc.m util.m sock.m net_io.m
-    salloc.m pickle.m coro.m stat.m log_io.m cpu_feature.m crc32.c
-    log_io_remote.m iproto.m exception.m errcode.c errinj.m latch.m)
-=======
-set (common_sources tbuf.m palloc.m util.m
      salloc.m pickle.m coro.m stat.m log_io.m recovery.m cpu_feature.m
      replica.m iproto.m exception.m errcode.c errinj.m latch.m
      nio.c crc32.c)
->>>>>>> 8564b551
 
 if (ENABLE_TRACE)
   set (common_sources ${common_sources} trace.m)
