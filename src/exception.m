--- conflicted
+++ resolved
@@ -48,63 +48,35 @@
 
 @implementation SystemError
 
-<<<<<<< HEAD
-- (id) init: (char*)msg, ...
-{
-	va_list ap;
-	va_start(ap, msg);
-	[self init: errno :msg :ap];
-=======
 - (id) init: (const char *) format, ...
 {
 	va_list ap;
 	va_start(ap, format);
 	[self init: errno :format :ap];
->>>>>>> 8564b551
 	va_end(ap);
 	return self;
 }
 
-<<<<<<< HEAD
-- (id) init: (int)err :(char *)msg, ...
-{
-	va_list ap;
-	va_start(ap, msg);
-	[self init: err :msg :ap];
-=======
 - (id) init: (int)errnum_arg: (const char *)format, ...
 {
 	va_list ap;
 	va_start(ap, format);
 	[self init: errnum_arg :format: ap];
->>>>>>> 8564b551
 	va_end(ap);
 	return self;
 }
 
-<<<<<<< HEAD
-- (id) init: (int)err :(char *)msg :(va_list)ap
-{
-	self = [super init];
-	error = err;
-	vsnprintf(errmsg, sizeof(errmsg), msg, ap);
-=======
 - (id) init: (int)errnum_arg :(const char *)format: (va_list)ap
 {
 	self = [super init];
 	errnum = errnum_arg;
 	vsnprintf(errmsg, sizeof(errmsg), format, ap);
->>>>>>> 8564b551
 	return self;
 }
 
 - (void) log
 {
-<<<<<<< HEAD
-	say(S_ERROR, strerror(error), "%s", errmsg);
-=======
 	say(S_ERROR, strerror(errnum), "%s", errmsg);
->>>>>>> 8564b551
 }
 
 @end
