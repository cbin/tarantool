--- conflicted
+++ resolved
@@ -103,9 +103,4 @@
 
 @end
 
-<<<<<<< HEAD
-=======
-void iproto_interact(iproto_callback callback);
->>>>>>> bceca39e
-
 #endif