#ifndef TARANTOOL_H_INCLUDED
#define TARANTOOL_H_INCLUDED
/*
 * Copyright (C) 2010 Mail.RU
 * Copyright (C) 2010 Yuriy Vostrikov
 *
 * Redistribution and use in source and binary forms, with or without
 * modification, are permitted provided that the following conditions
 * are met:
 * 1. Redistributions of source code must retain the above copyright
 *    notice, this list of conditions and the following disclaimer.
 * 2. Redistributions in binary form must reproduce the above copyright
 *    notice, this list of conditions and the following disclaimer in the
 *    documentation and/or other materials provided with the distribution.
 *
 * THIS SOFTWARE IS PROVIDED BY AUTHOR AND CONTRIBUTORS ``AS IS'' AND
 * ANY EXPRESS OR IMPLIED WARRANTIES, INCLUDING, BUT NOT LIMITED TO, THE
 * IMPLIED WARRANTIES OF MERCHANTABILITY AND FITNESS FOR A PARTICULAR PURPOSE
 * ARE DISCLAIMED.  IN NO EVENT SHALL AUTHOR OR CONTRIBUTORS BE LIABLE
 * FOR ANY DIRECT, INDIRECT, INCIDENTAL, SPECIAL, EXEMPLARY, OR CONSEQUENTIAL
 * DAMAGES (INCLUDING, BUT NOT LIMITED TO, PROCUREMENT OF SUBSTITUTE GOODS
 * OR SERVICES; LOSS OF USE, DATA, OR PROFITS; OR BUSINESS INTERRUPTION)
 * HOWEVER CAUSED AND ON ANY THEORY OF LIABILITY, WHETHER IN CONTRACT, STRICT
 * LIABILITY, OR TORT (INCLUDING NEGLIGENCE OR OTHERWISE) ARISING IN ANY WAY
 * OUT OF THE USE OF THIS SOFTWARE, EVEN IF ADVISED OF THE POSSIBILITY OF
 * SUCH DAMAGE.
 */

#include <tbuf.h>
#include <util.h>
#include <log_io.h>

void mod_init(void);
void mod_free(void);
struct tarantool_cfg;

extern const char *mod_name;
i32 mod_check_config(struct tarantool_cfg *conf);
i32 mod_reload_config(struct tarantool_cfg *old_conf, struct tarantool_cfg *new_conf);
int mod_cat(const char *filename);
void mod_snapshot(struct log_io_iter *);
void mod_info(struct tbuf *out);

extern struct tarantool_cfg cfg;
extern const char *cfg_filename;
extern char *cfg_filename_fullpath;
extern bool init_storage, booting;
extern char *binary_filename;
extern char *custom_proc_title;
i32 reload_cfg(struct tbuf *out);
int snapshot(void * /* ev */, int /* events */);
const char *tarantool_version(void);
double tarantool_uptime(void);
void tarantool_free(void);

char **init_set_proc_title(int argc, char **argv);
void free_proc_title(int argc, char **argv);
void set_proc_title(const char *format, ...);
<<<<<<< HEAD

void
tarantool_lua(struct lua_State *L,
	      struct tbuf *out, const char *str);

struct service_config;
int tarantool_config_service(struct service_config *config,
			     const char *name, int port);

=======
>>>>>>> fb348286
#endif /* TARANTOOL_H_INCLUDED */<|MERGE_RESOLUTION|>--- conflicted
+++ resolved
@@ -56,16 +56,7 @@
 char **init_set_proc_title(int argc, char **argv);
 void free_proc_title(int argc, char **argv);
 void set_proc_title(const char *format, ...);
-<<<<<<< HEAD
-
-void
-tarantool_lua(struct lua_State *L,
-	      struct tbuf *out, const char *str);
-
 struct service_config;
 int tarantool_config_service(struct service_config *config,
 			     const char *name, int port);
-
-=======
->>>>>>> fb348286
 #endif /* TARANTOOL_H_INCLUDED */