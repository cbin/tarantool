--- conflicted
+++ resolved
@@ -26,17 +26,11 @@
  * SUCH DAMAGE.
  */
 
-<<<<<<< HEAD
 #include "config.h"
+
 #include <stdbool.h>
-=======
-#ifndef TARANTOOL_FIBER_H
-#define TARANTOOL_FIBER_H
-
-#include "config.h"
 #include <stdint.h>
 #include <unistd.h>
->>>>>>> dfe30528
 #include <sys/uio.h>
 #include <netinet/in.h>
 
