#ifndef TARANTOOL_CONFIG_H_INCLUDED
#define TARANTOOL_CONFIG_H_INCLUDED
/*
 * This file is generated by CMake. The original file is called
 * config.h.cmake. Please do not modify.
 */
/*
 * A string with major-minor-patch-commit-id identifier of the
 * release.
 */
#define TARANTOOL_VERSION "@TARANTOOL_VERSION@"
/*  Defined if building for Linux */
#cmakedefine TARGET_OS_LINUX 1
/*  Defined if building for FreeBSD */
#cmakedefine TARGET_OS_FREEBSD 1
/*  Defined if building for Darwin */
#cmakedefine TARGET_OS_DARWIN 1
/*
 * Defined if gcov instrumentation should be enabled.
 */
#cmakedefine ENABLE_GCOV 1
/*
 * Defined if configured with ENABLE_TRACE (debug trace into
 * a file specified by TRANTOOL_TRACE environment variable.
 */
#cmakedefine ENABLE_TRACE 1
/*
 * Defined if configured with ENABLE_BACKTRACE ('show fiber'
 * showing fiber call stack.
 */
#cmakedefine ENABLE_BACKTRACE 1
/*
 * Set if the system has bfd.h header and GNU bfd library.
 */
#cmakedefine HAVE_BFD 1
#cmakedefine HAVE_MAP_ANON 1
#cmakedefine HAVE_MAP_ANONYMOUS 1
#if !defined(HAVE_MAP_ANONYMOUS) && defined(HAVE_MAP_ANON)
/*
 * MAP_ANON is deprecated, MAP_ANONYMOUS should be used instead.
 * Unfortunately, it's not universally present (e.g. not present
 * on FreeBSD.
 */
#define MAP_ANONYMOUS MAP_ANON
#endif
<<<<<<< HEAD
/*
 * Defined if pthread_condattr_setclock() is available.
 */
#cmakedefine HAVE_PTHREAD_CONDATTR_SETCLOCK
=======
>>>>>>> 69720f21
/*
 * Defined if O_DSYNC mode exists for open(2).
 */
#cmakedefine HAVE_O_DSYNC 1
#if defined(HAVE_O_DSYNC)
    #define WAL_SYNC_FLAG O_DSYNC
#else
    #define WAL_SYNC_FLAG O_SYNC
#endif
/*
 * Defined if fdatasync(2) call is present.
 */
#cmakedefine HAVE_FDATASYNC 1
/*
 * Defined if this platform has GNU specific memmem().
 */
#cmakedefine HAVE_MEMMEM 1
/*
 * Defined if this platform has GNU specific memrchr().
 */
#cmakedefine HAVE_MEMRCHR 1
/*
 * Set if this is a GNU system and libc has __libc_stack_end.
 */
#cmakedefine HAVE_LIBC_STACK_END 1
/*
 * Defined if this is a big-endian system.
 */
#cmakedefine HAVE_BYTE_ORDER_BIG_ENDIAN 1
/*
 * predefined /etc directory prefix.
 */
#define SYSCONF_DIR "@CMAKE_SYSCONF_DIR@"
#define INSTALL_PREFIX "@CMAKE_INSTALL_PREFIX@"
#define BUILD_TYPE "@CMAKE_BUILD_TYPE@"
#define BUILD_INFO "@TARANTOOL_BUILD@"
#define BUILD_CFLAGS "@CMAKE_C_FLAGS@ @core_cflags@"
#define BUILD_OPTIONS "cmake . @TARANTOOL_OPTIONS@"
/*
 * vim: syntax=c
 */
#endif /* TARANTOOL_CONFIG_H_INCLUDED */<|MERGE_RESOLUTION|>--- conflicted
+++ resolved
@@ -43,13 +43,6 @@
  */
 #define MAP_ANONYMOUS MAP_ANON
 #endif
-<<<<<<< HEAD
-/*
- * Defined if pthread_condattr_setclock() is available.
- */
-#cmakedefine HAVE_PTHREAD_CONDATTR_SETCLOCK
-=======
->>>>>>> 69720f21
 /*
  * Defined if O_DSYNC mode exists for open(2).
  */
